--- conflicted
+++ resolved
@@ -14,11 +14,8 @@
   },
   { path: 'quarantined-requests', loadChildren: () => import('./quarantined-requests/quarantined-requests.module').then(m => m.QuarantinedRequestsModule) },
   { path: 'golden-requests', loadChildren: () => import('./golden-requests/golden-requests.module').then(m => m.GoldenRequestsModule) },
-<<<<<<< HEAD
-=======
   { path: 'my-requests', loadChildren: () => import('./my-requests/my-requests.module').then(m => m.MyRequestsModule) },
   
->>>>>>> fc022eb3
 ];
 
 @NgModule({
