--- conflicted
+++ resolved
@@ -24,12 +24,9 @@
     TranslateModule,
     QuarantinedRequestsModule,
     GoldenRequestsModule,
-<<<<<<< HEAD
     SidebarModule,
-    NewRequestModule
-=======
+    NewRequestModule,
     MyRequestsModule
->>>>>>> fc022eb3
   ]
 })
 export class DashboardModule { }