--- conflicted
+++ resolved
@@ -42,11 +42,8 @@
     AdminTaskListModule,
     DuplicateRecordsModule,
     DuplicateCustomerModule,
-<<<<<<< HEAD
-    RejectedModule
-=======
+    RejectedModule,
     DataLineageModule
->>>>>>> d80935cd
 
   ]
 })
