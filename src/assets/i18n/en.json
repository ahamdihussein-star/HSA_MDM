{
  "Hello": "Hello Again!",
  "Welcome": "Welcome Back",
  "Login": "Login",
  "Email": "Email",
  "Password": "Password",
  "EnterYourPassword": "Enter your password",
  "EmailRequired": "Email is required",
  "PasswordRequired": "Password is required",
  "ForgotPassword": "Forgot Password?",
  "MasterDataManagementHub": "Master Data Management Hub",
  "AllRequests": "All Requests",
  "MyRequests": "My Requests",
  "MyTaskList": "My Task List",
  "Dashboard": "Dashboard",
  "QuarantinedRequests": "Quarantined Requests",
  "GoldenRequests": "Golden Requests",
  "DuplicateRequests": "Duplicate Requests",
  "RejectedRequests": "Rejected Requests",
  "PendingRequests": "Pending Requests",
  "Home": "Home",
  "Date": "Date",
  "RequestID": "Request ID",
  "CustomerName": "Customer Name",
  "Action": "Action",
  "NewRequest": "New Request",
  "ProductRequests": "Product Requests",
  "CustomerRequests": "Customer Requests",
  "SupplierRequests": "Supplier Requests",
  "FirstName": "First Name",
  "SecondName": "Second Name",
  "GeneralData": "General Data",
  "Street": "Street",
  "PostalCode": "Postal Code",
  "Country": "Country",
  "City": "City",
  "Region": "Region",
  "Identification": "Indetification",
  "Tax": "TAX",
  "Resbonsible": "Resbonsible",
  "SalesArea": "Sales Area",
  "SalesORG": "Sales ORG",
  "DistributionChannel": "Distribution Channel",
  "Division": "Division",
  "SendRequest": "Send Request",
  "Request Status Overview": "Request Status Overview",
  "Summary": "Summary",
  "Quarantined Requests": "Quarantined Requests",
  "Golden Requests": "Golden Requests",
  "Rejected Requests": "Rejected Requests",
  "Duplicates Requests": "Duplicates Requests",
  "Synced SAP Historical": "Synced SAP Historical",
  "Delete": "Delete",
  "Status": "Status",
  "Approved": "Approved",
  "Rejected": "Rejected",
  "Pending": "Pending",
  "Quarantined": "Quarantined",
  "ViewDetails": "View Details",
  "FixIssue": "Fix Issue",
  "AIAssistant": "AI Assistant",
  "Synced SAP": "Synced SAP",
  "Historical": "Historical",
  "Pending Requests": "Pending",
  "Recent Requests": "Recent Requests",
  "WriteSomething": "Write Something",
  "Submit": "Submit",
  "Say 'create new customer' to begin the form.": "Say 'create new customer' to begin the form.",
  "Hello! I'm your MDM AI Assistant. Say 'create new customer' to begin.": "Hello! I'm your MDM AI Assistant. Say 'create new customer' to begin.",
  "Customer created successfully! ✅": "Customer created successfully! ✅",
  "What's the customer's first name?": "What's the customer's first name?",
  "What's the customer's second name?": "What's the customer's second name?",
  "What's the street address?": "What's the street address?",
  "What's the postal code?": "What's the postal code?",
  "Which city?": "Which city?",
  "Which region?": "Which region?",
  "Which country?": "Which country?",
  "What's the tax status?": "What's the tax status?",
  "Identification country?": "Identification country?",
  "Who's responsible?": "Who's responsible?",
  "Enter date from (MM/DD/YYYY)": "Enter date from (MM/DD/YYYY)",
  "Enter date to (MM/DD/YYYY)": "Enter date to (MM/DD/YYYY)",
  "Sales organization?": "Sales organization?",
  "Distribution channel?": "Distribution channel?",
  "Division?": "Division?",
  "DateFrom": "Date From",
  "DateTo": "Date To",
  "ViewRequest": "View Request",
  "EditRequest": "Edit Request",
  "RequestStatus": "Request Status",
  "WelcomeBack": "Welcome Back",
  "HereIsYourTasksForToday": "Here are your tasks for today",
  "DataLineage": "Data Lineage",
  "❌ Invalid date format. Please enter date as MM/DD/YYYY.": "❌ Invalid date format. Please enter date as MM/DD/YYYY.",
  "NumOfDuplicates": "Num. of duplicates",
  "records": "records",
  "Customer": "Customer",
  "Duplicate": "Duplicate",
  "DefaultRecord": "Default Record",
  "The record is merged successfully": "The record is merged successfully",
  "Merge": "Merge",
  "Field": "Field",
  "PhoneNumber": "Phone Number",
  "Name": "Name",
  "Issue": "Issue",
  "Description": "Description",
  "ReviewedBy": "Reviewed By",
  "EnterFirstName": "Enter First Name",
  "EnterSecondName": "Enter Second Name",
  "EnterStreet": "Enter Street",
  "EnterPostalCode": "Enter Postal Code",
  "EnterCity": "Enter City",
  "EnterRegion": "Enter Region",
  "EnterCountry": "Enter Country",
  "EnterTax": "Enter Tax",
  "EnterResbonsible": "Enter Resbonsible",
  "EnterDate": "Enter Date",
  "EnterSalesORG": "Enter Sales ORG",
  "EnterDistributionChannel": "Enter Distribution Channel",
  "EnterDivision": "Enter Division",
  "AssignTo": "Assign To",
  "Approve": "Approve",
  "RequestType": "Request Type",
  "status": "status",
  "Search": "Search",
  "You have successfully approved this request.It will now appear in the Golden Records.": "You have successfully approved this request.It will now appear in the Golden Records.",
  "Don’t Show again": "Don’t Show again",
  "You have successfully rejected this request. The requester will be notified with your reason.": "You have successfully rejected this request. The requester will be notified with your reason.",
  "Enter Rejection Comments": "Enter Rejection Comments",
  "Cancel": "Cancel",
  "Reject": "Reject",
  "Request Approved": "Request Approved",
  "Request Rejected": "Request Rejected",
  "Add a Rejection Note": "Add a Rejection Note",
  "All": "All",
  "rejectedRecords": "Rejected Records",
  "Record-Level Data Lineage for Customer": "Record-Level Data Lineage for Customer",
  "OldValue": "Old Value",
  "NewValue": "New Value",
  "UpdatedBy": "Updated By",
  "UpdatedDate": "Updated Date",
  "ApprovedBy": "Approved By",
  "Customer Name": "Customer Name",
  "Billing Address": "Billing Address",
  "Phone Number": "Phone Number",
  "Tax Number": "Tax Number",
  "ModifyRequest": "Modify Request",
  "Your request has been sent back for modification": "Your request has been sent back for modification",
<<<<<<< HEAD
  "ProductName": "Product Name",
  "SupplierName": "Supplier Name",
  "Choose Record":"Choose Record",
  "RejectedRecords":"Rejected Records",
  "DuplicateRecords":"Duplicate Records",
  "GoldenRecords":"Golden Records",
  "RecordID":"Record ID",
=======


  "Logout": "Logout",
  "New Customer Request": "New Customer Request",
  "New Product Request": "New Product Request",
  "New Supplier Request": "New Supplier Request",
  "UpdateRequest": "Update Request",
  "Delete Request": "Delete Request",
  "Edit": "Edit",
  "Select the department you want to assign this request to": "Select the department you want to assign this request to",
  "assignTo": "assign To",
  "Manufacturing Department": "Manufacturing Department",
  "Sales Department": "Sales Department",
  "": "",
  "": "",
  "": "",
  "": "",
  "": "",
>>>>>>> 5f0d8fbf
  "": ""
}<|MERGE_RESOLUTION|>--- conflicted
+++ resolved
@@ -146,7 +146,6 @@
   "Tax Number": "Tax Number",
   "ModifyRequest": "Modify Request",
   "Your request has been sent back for modification": "Your request has been sent back for modification",
-<<<<<<< HEAD
   "ProductName": "Product Name",
   "SupplierName": "Supplier Name",
   "Choose Record":"Choose Record",
@@ -154,9 +153,6 @@
   "DuplicateRecords":"Duplicate Records",
   "GoldenRecords":"Golden Records",
   "RecordID":"Record ID",
-=======
-
-
   "Logout": "Logout",
   "New Customer Request": "New Customer Request",
   "New Product Request": "New Product Request",
@@ -168,11 +164,6 @@
   "assignTo": "assign To",
   "Manufacturing Department": "Manufacturing Department",
   "Sales Department": "Sales Department",
-  "": "",
-  "": "",
-  "": "",
-  "": "",
-  "": "",
->>>>>>> 5f0d8fbf
+
   "": ""
 }