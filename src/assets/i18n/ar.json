{
  "Hello": "مرحبا",
  "Welcome": "مرحبًا بكم",
  "Login": "تسجيل الدخول",
  "Email": "البريد الإلكتروني",
  "Password": "كلمة المرور",
  "EnterYourPassword": "أدخل كلمة المرور الخاصة بك",
  "EmailRequired": "البريد الإلكتروني مطلوب",
  "ForgotPassword": "هل نسيت كلمة المرور؟",
  "PasswordRequired": "كلمة المرور مطلوبة",
  "MasterDataManagementHub": "مركز إدارة البيانات الرئيسية",
  "MyTaskList": "قائمة مهامي",
  "AllRequests": "جميع الطلب",
  "MyRequests": "طلباتي",
  "QuarantinedRequests": "الطلبات المعزولة",
  "GoldenRequests": "الطلبات الذهبية",
  "DuplicateRequests": "الطلبات المكررة",
  "RejectedRequests": "الطلبات المرفوضة",
  "PendingRequests": "الطلبات المعلقة",
  "Home": "الرئيسية",
  "Date": "التاريخ",
  "RequestID": "رقم الطلب",
  "CustomerName": "اسم العميل",
  "Action": "الإجراء",
  "NewRequest": "طلب جديد",
  "ProductRequests": "طلبات المنتج",
  "CustomerRequests": "طلبات العميل",
  "SupplierRequests": "طلبات الموردين",
  "FirstName": "الاسم الاول",
  "SecondName": "الاسم الثاني",
  "GeneralData": "البيانات العامة",
  "Street": "الشارع",
  "PostalCode": "الرمز البريدي",
  "Country": "البلد",
  "City": "المدينة",
  "Region": "المنطقة",
  "Identification": "التعريف",
  "Tax": "الضريبة",
  "Resbonsible": "المسؤول",
  "SalesArea": "منطقة المبيعات",
  "SalesORG": "منظمة المبيعات",
  "DistributionChannel": "قناة التوزيع",
  "Division": "القسم",
  "SendRequest": "ارسال طلب",
  "Request Status Overview": "نظرة عامة على حالة الطلبات",
  "Summary": "الملخص",
  "Quarantined Requests": "الطلبات المحجوزة",
  "Golden Requests": "الطلبات الذهبية",
  "Rejected Requests": "الطلبات المرفوضة",
  "Duplicates Requests": "الطلبات المكررة",
  "Synced SAP Historical": "مزامنة مع سجل SAP",
  "Pending Requests": "الطلبات المعلقة",
  "Synced SAP": "متزامن مع SAP",
  "Historical": "تاريخية",
  "Recent Requests": "الطلبات الأخيرة",
  "Delete": "حذف",
  "Status": "الحالة",
  "Approved": "موافق",
  "Rejected": "مرفوض",
  "Pending": "معلق",
  "Quarantined": "معزول",
  "ViewDetails": "عرض التفاصيل",
  "FixIssue": "إصلاح المشكلة",
  "AIAssistant": "مساعد الذكاء الاصطناعي",
  "WriteSomething": "اكتب شيئًا",
  "Submit": "إرسال",
  "Say 'create new customer' to begin the form.": "قل 'create new customer' لبدء النموذج.",
  "Hello! I'm your MDM AI Assistant. Say 'create new customer' to begin.": "مرحبًا! أنا مساعد الذكاء الاصطناعي لإدارة البيانات الرئيسية. قل 'create new customer' لبدء.",
  "Customer created successfully! ✅": "تم إنشاء العميل بنجاح! ✅",
  "What's the customer's first name?": "ما هو الاسم الأول للعميل؟",
  "What's the customer's second name?": "ما هو الاسم الثاني للعميل؟",
  "What's the street address?": "ما هو عنوان الشارع؟",
  "What's the postal code?": "ما هو الرمز البريدي؟",
  "Which city?": "أي مدينة؟",
  "Which region?": "أي منطقة؟",
  "Which country?": "أي دولة؟",
  "What's the tax status?": "ما هي حالة الضريبة؟",
  "Identification country?": "دولة الهوية؟",
  "Who's responsible?": "من المسؤول؟",
  "Enter date from (MM/DD/YYYY)": "أدخل التاريخ من (MM/DD/YYYY)",
  "Enter date to (MM/DD/YYYY)": "أدخل التاريخ إلى (MM/DD/YYYY)",
  "Sales organization?": "منظمة المبيعات؟",
  "Distribution channel?": "قناة التوزيع؟",
  "Division?": "القسم؟",
  "DateFrom": "من التاريخ",
  "DateTo": "إلى التاريخ",
  "ViewRequest": "عرض الطلب",
  "EditRequest": "تعديل الطلب",
  "RequestStatus": "حالة الطلب",
<<<<<<< HEAD
    "WelcomeBack": "مرحبًا بعودتك",  
    "HereIsYourTasksForToday": "إليك مهامك لليوم",
    "DataLineage": "سلسلة البيانات",
    "❌ Invalid date format. Please enter date as MM/DD/YYYY.": "❌ تنسيق التاريخ غير صالح. يرجى إدخال التاريخ بتنسيق MM/DD/YYYY.",
    "NumOfDuplicates": "عدد المكررات",
    "records": "سجلات",
    "Customer": "العميل",
    "Duplicate": "مكرر",
    "DefaultRecord": "سجل افتراضي",
    "The record is merged successfully": "تم دمج السجل بنجاح",
    "Merge": "دمج",
    "Field": "حقل",
    "PhoneNumber": "رقم الهاتف",
    "Name": "الاسم",
    "":""
=======
  "Issue": "المشكلة",
  "Description": "الوصف",
  "ReviewedBy": "تمت المراجعة بواسطة",
  "EnterFirstName": "أدخل الاسم الأول",
  "EnterSecondName": "أدخل الاسم الثاني",
  "EnterStreet": "أدخل اسم الشارع",
  "EnterPostalCode": "أدخل الرمز البريدي",
  "EnterCity": "أدخل المدينة",
  "EnterRegion": "أدخل المنطقة",
  "EnterCountry": "أدخل الدولة",
  "EnterTax": "أدخل الضريبة",
  "EnterResbonsible": "أدخل الشخص المسؤول",
  "EnterDate": "أدخل التاريخ",
  "EnterSalesORG": "أدخل مؤسسة المبيعات",
  "EnterDistributionChannel": "أدخل قناة التوزيع",
  "EnterDivision": "أدخل القسم"
>>>>>>> e82ff5bd
}<|MERGE_RESOLUTION|>--- conflicted
+++ resolved
@@ -87,7 +87,6 @@
   "ViewRequest": "عرض الطلب",
   "EditRequest": "تعديل الطلب",
   "RequestStatus": "حالة الطلب",
-<<<<<<< HEAD
     "WelcomeBack": "مرحبًا بعودتك",  
     "HereIsYourTasksForToday": "إليك مهامك لليوم",
     "DataLineage": "سلسلة البيانات",
@@ -102,8 +101,7 @@
     "Field": "حقل",
     "PhoneNumber": "رقم الهاتف",
     "Name": "الاسم",
-    "":""
-=======
+   
   "Issue": "المشكلة",
   "Description": "الوصف",
   "ReviewedBy": "تمت المراجعة بواسطة",
@@ -119,6 +117,6 @@
   "EnterDate": "أدخل التاريخ",
   "EnterSalesORG": "أدخل مؤسسة المبيعات",
   "EnterDistributionChannel": "أدخل قناة التوزيع",
-  "EnterDivision": "أدخل القسم"
->>>>>>> e82ff5bd
+  "EnterDivision": "أدخل القسم",
+   "":""
 }